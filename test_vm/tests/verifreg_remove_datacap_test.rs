use std::ops::{Div, Sub};

use fvm_ipld_blockstore::MemoryBlockstore;
use fvm_ipld_encoding::to_vec;
use fvm_shared::bigint::bigint_ser::BigIntDe;
use fvm_shared::bigint::{BigInt, Zero};
use fvm_shared::crypto::signature::{Signature, SignatureType};
use fvm_shared::econ::TokenAmount;
use fvm_shared::error::ExitCode;
use fvm_shared::sector::StoragePower;
use fvm_shared::HAMT_BIT_WIDTH;
use num_traits::ToPrimitive;

use fil_actor_datacap::{
    DestroyParams, Method as DataCapMethod, MintParams, State as DataCapState,
};
use fil_actor_verifreg::{
    AddVerifierClientParams, RemoveDataCapParams, RemoveDataCapRequest, RemoveDataCapReturn,
    SIGNATURE_DOMAIN_SEPARATION_REMOVE_DATA_CAP,
};
use fil_actor_verifreg::{AddrPairKey, Method as VerifregMethod};
use fil_actor_verifreg::{RemoveDataCapProposal, RemoveDataCapProposalID, State as VerifregState};
use fil_actors_runtime::cbor::serialize;
use fil_actors_runtime::{
    make_map_with_root_and_bitwidth, DATACAP_TOKEN_ACTOR_ADDR, STORAGE_MARKET_ACTOR_ADDR,
    VERIFIED_REGISTRY_ACTOR_ADDR,
};
use test_vm::util::{add_verifier, apply_ok, create_accounts};
use test_vm::{ExpectInvocation, TEST_VERIFREG_ROOT_ADDR, VM};

#[test]
fn remove_datacap_simple_successful_path() {
    let store = MemoryBlockstore::new();
    let v = VM::new_with_singletons(&store);
    let addrs = create_accounts(&v, 4, TokenAmount::from_whole(10_000));
    let (verifier1, verifier2, verified_client) = (addrs[0], addrs[1], addrs[2]);

    let verifier1_id_addr = v.normalize_address(&verifier1).unwrap();
    let verifier2_id_addr = v.normalize_address(&verifier2).unwrap();
    let verified_client_id_addr = v.normalize_address(&verified_client).unwrap();
    let verifier_allowance = StoragePower::from(2 * 1048576u64);
    let allowance_to_remove: StoragePower = verifier_allowance.clone().div(2);

    // register verifier1 and verifier2
    add_verifier(&v, verifier1, verifier_allowance.clone());
    add_verifier(&v, verifier2, verifier_allowance.clone());

    // register the verified client
    let add_verified_client_params =
        AddVerifierClientParams { address: verified_client, allowance: verifier_allowance.clone() };
    let mint_params = MintParams {
        to: verified_client,
        amount: TokenAmount::from_whole(verifier_allowance.to_i64().unwrap()),
        operators: vec![*STORAGE_MARKET_ACTOR_ADDR],
    };
    apply_ok(
        &v,
        verifier1,
        VERIFIED_REGISTRY_ACTOR_ADDR,
        TokenAmount::zero(),
        VerifregMethod::AddVerifiedClient as u64,
        add_verified_client_params.clone(),
    );

    ExpectInvocation {
        to: VERIFIED_REGISTRY_ACTOR_ADDR,
        method: VerifregMethod::AddVerifiedClient as u64,
        params: Some(serialize(&add_verified_client_params, "add verifier params").unwrap()),
        subinvocs: Some(vec![ExpectInvocation {
            to: *DATACAP_TOKEN_ACTOR_ADDR,
            method: DataCapMethod::Mint as u64,
            params: Some(serialize(&mint_params, "mint params").unwrap()),
            subinvocs: None,
            ..Default::default()
        }]),
        ..Default::default()
    }
    .matches(v.take_invocations().last().unwrap());

    // state checks on the 2 verifiers and the client
    let mut v_st = v.get_state::<VerifregState>(VERIFIED_REGISTRY_ACTOR_ADDR).unwrap();
    let verifiers =
        make_map_with_root_and_bitwidth::<_, BigIntDe>(&v_st.verifiers, &store, HAMT_BIT_WIDTH)
            .unwrap();

    let BigIntDe(verifier1_data_cap) =
        verifiers.get(&verifier1_id_addr.to_bytes()).unwrap().unwrap();
    assert_eq!(BigInt::zero(), *verifier1_data_cap);

    let BigIntDe(verifier2_data_cap) =
        verifiers.get(&verifier2_id_addr.to_bytes()).unwrap().unwrap();
    assert_eq!(verifier_allowance, *verifier2_data_cap);

    let token_st = v.get_state::<DataCapState>(*DATACAP_TOKEN_ACTOR_ADDR).unwrap();
    let balance = token_st.balance(&store, verified_client_id_addr.id().unwrap()).unwrap();
    assert_eq!(balance, TokenAmount::from_whole(verifier_allowance.to_i64().unwrap()));

    let mut proposal_ids = make_map_with_root_and_bitwidth::<_, RemoveDataCapProposalID>(
        &v_st.remove_data_cap_proposal_ids,
        &store,
        HAMT_BIT_WIDTH,
    )
    .unwrap();

    assert!(proposal_ids
        .get(&AddrPairKey::new(verifier1_id_addr, verified_client_id_addr).to_bytes())
        .unwrap()
        .is_none());

    assert!(proposal_ids
        .get(&AddrPairKey::new(verifier2_id_addr, verified_client_id_addr).to_bytes())
        .unwrap()
        .is_none());

    // remove half the client's allowance
    let mut verifier1_proposal = RemoveDataCapProposal {
        verified_client: verified_client_id_addr,
        data_cap_amount: allowance_to_remove.clone(),
        removal_proposal_id: RemoveDataCapProposalID { id: 0 },
    };

    let mut verifier1_proposal_ser = to_vec(&verifier1_proposal).unwrap();
    let mut verifier1_payload = SIGNATURE_DOMAIN_SEPARATION_REMOVE_DATA_CAP.to_vec();
    verifier1_payload.append(&mut verifier1_proposal_ser);

    let mut verifier2_proposal = RemoveDataCapProposal {
        verified_client: verified_client_id_addr,
        data_cap_amount: allowance_to_remove.clone(),
        removal_proposal_id: RemoveDataCapProposalID { id: 0 },
    };

    let mut verifier2_proposal_ser = to_vec(&verifier2_proposal).unwrap();
    let mut verifier2_payload = SIGNATURE_DOMAIN_SEPARATION_REMOVE_DATA_CAP.to_vec();
    verifier2_payload.append(&mut verifier2_proposal_ser);

    let mut remove_datacap_params = RemoveDataCapParams {
        verified_client_to_remove: verified_client_id_addr,
        data_cap_amount_to_remove: allowance_to_remove.clone(),
        verifier_request_1: RemoveDataCapRequest {
            verifier: verifier1_id_addr,
            signature: Signature { sig_type: SignatureType::Secp256k1, bytes: verifier1_payload },
        },
        verifier_request_2: RemoveDataCapRequest {
            verifier: verifier2_id_addr,
            signature: Signature { sig_type: SignatureType::Secp256k1, bytes: verifier2_payload },
        },
    };

    let remove_datacap_ret: RemoveDataCapReturn = apply_ok(
        &v,
        TEST_VERIFREG_ROOT_ADDR,
        VERIFIED_REGISTRY_ACTOR_ADDR,
        TokenAmount::zero(),
        VerifregMethod::RemoveVerifiedClientDataCap as u64,
        remove_datacap_params.clone(),
    )
    .deserialize()
    .unwrap();

<<<<<<< HEAD
    expect_remove_datacap(&remove_datacap_params).matches(v.take_invocations().last().unwrap());
=======
    ExpectInvocation {
        to: VERIFIED_REGISTRY_ACTOR_ADDR,
        method: VerifregMethod::RemoveVerifiedClientDataCap as u64,
        params: Some(remove_datacap_params_ser),
        subinvocs: Some(vec![]),
        ..Default::default()
    }
    .matches(v.take_invocations().last().unwrap());
>>>>>>> fa943651

    assert_eq!(verified_client_id_addr, remove_datacap_ret.verified_client);
    assert_eq!(allowance_to_remove, remove_datacap_ret.data_cap_removed);

<<<<<<< HEAD
=======
    v_st = v.get_state::<VerifregState>(VERIFIED_REGISTRY_ACTOR_ADDR).unwrap();

>>>>>>> fa943651
    // confirm client's allowance has fallen by half
    let token_st = v.get_state::<DataCapState>(*DATACAP_TOKEN_ACTOR_ADDR).unwrap();
    let balance = token_st.balance(&store, verified_client_id_addr.id().unwrap()).unwrap();
    assert_eq!(
        balance,
        TokenAmount::from_whole(verifier_allowance.sub(&allowance_to_remove).to_i64().unwrap())
    );

    v_st = v.get_state::<VerifregState>(*VERIFIED_REGISTRY_ACTOR_ADDR).unwrap();
    // confirm proposalIds has changed as expected
    proposal_ids =
        make_map_with_root_and_bitwidth(&v_st.remove_data_cap_proposal_ids, &store, HAMT_BIT_WIDTH)
            .unwrap();

    let verifier1_proposal_id: &RemoveDataCapProposalID = proposal_ids
        .get(&AddrPairKey::new(verifier1_id_addr, verified_client_id_addr).to_bytes())
        .unwrap()
        .unwrap();

    assert_eq!(1u64, verifier1_proposal_id.id);

    let verifier2_proposal_id: &RemoveDataCapProposalID = proposal_ids
        .get(&AddrPairKey::new(verifier2_id_addr, verified_client_id_addr).to_bytes())
        .unwrap()
        .unwrap();

    assert_eq!(1u64, verifier2_proposal_id.id);

    // remove the second half of the client's allowance, this causes the client to be deleted

    verifier1_proposal = RemoveDataCapProposal {
        verified_client: verified_client_id_addr,
        data_cap_amount: allowance_to_remove.clone(),
        removal_proposal_id: verifier1_proposal_id.clone(),
    };

    verifier1_proposal_ser = to_vec(&verifier1_proposal).unwrap();
    verifier1_payload = SIGNATURE_DOMAIN_SEPARATION_REMOVE_DATA_CAP.to_vec();
    verifier1_payload.append(&mut verifier1_proposal_ser);

    verifier2_proposal = RemoveDataCapProposal {
        verified_client: verified_client_id_addr,
        data_cap_amount: allowance_to_remove.clone(),
        removal_proposal_id: verifier2_proposal_id.clone(),
    };

    verifier2_proposal_ser = to_vec(&verifier2_proposal).unwrap();
    verifier2_payload = SIGNATURE_DOMAIN_SEPARATION_REMOVE_DATA_CAP.to_vec();
    verifier2_payload.append(&mut verifier2_proposal_ser);

    remove_datacap_params = RemoveDataCapParams {
        verified_client_to_remove: verified_client_id_addr,
        data_cap_amount_to_remove: allowance_to_remove.clone(),
        verifier_request_1: RemoveDataCapRequest {
            verifier: verifier1_id_addr,
            signature: Signature { sig_type: SignatureType::Secp256k1, bytes: verifier1_payload },
        },
        verifier_request_2: RemoveDataCapRequest {
            verifier: verifier2_id_addr,
            signature: Signature { sig_type: SignatureType::Secp256k1, bytes: verifier2_payload },
        },
    };

    let remove_datacap_ret: RemoveDataCapReturn = apply_ok(
        &v,
        TEST_VERIFREG_ROOT_ADDR,
        VERIFIED_REGISTRY_ACTOR_ADDR,
        TokenAmount::zero(),
        VerifregMethod::RemoveVerifiedClientDataCap as u64,
        remove_datacap_params.clone(),
    )
    .deserialize()
    .unwrap();

<<<<<<< HEAD
    expect_remove_datacap(&remove_datacap_params).matches(v.take_invocations().last().unwrap());
=======
    ExpectInvocation {
        to: VERIFIED_REGISTRY_ACTOR_ADDR,
        method: VerifregMethod::RemoveVerifiedClientDataCap as u64,
        params: Some(remove_datacap_params_ser),
        subinvocs: Some(vec![]),
        ..Default::default()
    }
    .matches(v.take_invocations().last().unwrap());
>>>>>>> fa943651

    assert_eq!(verified_client_id_addr, remove_datacap_ret.verified_client);
    assert_eq!(allowance_to_remove, remove_datacap_ret.data_cap_removed);

<<<<<<< HEAD
    // confirm client has no balance
    let token_st = v.get_state::<DataCapState>(*DATACAP_TOKEN_ACTOR_ADDR).unwrap();
    let balance = token_st.balance(&store, verified_client_id_addr.id().unwrap()).unwrap();
    assert_eq!(balance, TokenAmount::zero());
=======
    // confirm client has been removed entirely

    v_st = v.get_state::<VerifregState>(VERIFIED_REGISTRY_ACTOR_ADDR).unwrap();
    verified_clients = make_map_with_root_and_bitwidth::<_, BigIntDe>(
        &v_st.verified_clients,
        &store,
        HAMT_BIT_WIDTH,
    )
    .unwrap();

    assert!(verified_clients.get(&verified_client_id_addr.to_bytes()).unwrap().is_none());
>>>>>>> fa943651

    // confirm proposalIds has changed as expected
    v_st = v.get_state::<VerifregState>(*VERIFIED_REGISTRY_ACTOR_ADDR).unwrap();
    proposal_ids =
        make_map_with_root_and_bitwidth(&v_st.remove_data_cap_proposal_ids, &store, HAMT_BIT_WIDTH)
            .unwrap();

    let verifier1_proposal_id: &RemoveDataCapProposalID = proposal_ids
        .get(&AddrPairKey::new(verifier1_id_addr, verified_client_id_addr).to_bytes())
        .unwrap()
        .unwrap();

    assert_eq!(2u64, verifier1_proposal_id.id);

    let verifier2_proposal_id: &RemoveDataCapProposalID = proposal_ids
        .get(&AddrPairKey::new(verifier2_id_addr, verified_client_id_addr).to_bytes())
        .unwrap()
        .unwrap();

    assert_eq!(2u64, verifier2_proposal_id.id);
    v.assert_state_invariants();
}

fn expect_remove_datacap(params: &RemoveDataCapParams) -> ExpectInvocation {
    ExpectInvocation {
        to: *VERIFIED_REGISTRY_ACTOR_ADDR,
        method: VerifregMethod::RemoveVerifiedClientDataCap as u64,
        params: Some(serialize(&params, "remove datacap params").unwrap()),
        code: Some(ExitCode::OK),
        subinvocs: Some(vec![
            ExpectInvocation {
                to: *DATACAP_TOKEN_ACTOR_ADDR,
                method: DataCapMethod::BalanceOf as u64,
                params: Some(
                    serialize(&params.verified_client_to_remove, "balance_of params").unwrap(),
                ),
                code: Some(ExitCode::OK),
                subinvocs: None,
                ..Default::default()
            },
            ExpectInvocation {
                to: *DATACAP_TOKEN_ACTOR_ADDR,
                method: DataCapMethod::Destroy as u64,
                params: Some(
                    serialize(
                        &DestroyParams {
                            owner: params.verified_client_to_remove,
                            amount: TokenAmount::from_whole(
                                params.data_cap_amount_to_remove.to_i64().unwrap(),
                            ),
                        },
                        "destroy params",
                    )
                    .unwrap(),
                ),
                code: Some(ExitCode::OK),
                subinvocs: None,
                ..Default::default()
            },
        ]),
        ..Default::default()
    }
}<|MERGE_RESOLUTION|>--- conflicted
+++ resolved
@@ -51,7 +51,7 @@
     let mint_params = MintParams {
         to: verified_client,
         amount: TokenAmount::from_whole(verifier_allowance.to_i64().unwrap()),
-        operators: vec![*STORAGE_MARKET_ACTOR_ADDR],
+        operators: vec![STORAGE_MARKET_ACTOR_ADDR],
     };
     apply_ok(
         &v,
@@ -67,7 +67,7 @@
         method: VerifregMethod::AddVerifiedClient as u64,
         params: Some(serialize(&add_verified_client_params, "add verifier params").unwrap()),
         subinvocs: Some(vec![ExpectInvocation {
-            to: *DATACAP_TOKEN_ACTOR_ADDR,
+            to: DATACAP_TOKEN_ACTOR_ADDR,
             method: DataCapMethod::Mint as u64,
             params: Some(serialize(&mint_params, "mint params").unwrap()),
             subinvocs: None,
@@ -91,7 +91,7 @@
         verifiers.get(&verifier2_id_addr.to_bytes()).unwrap().unwrap();
     assert_eq!(verifier_allowance, *verifier2_data_cap);
 
-    let token_st = v.get_state::<DataCapState>(*DATACAP_TOKEN_ACTOR_ADDR).unwrap();
+    let token_st = v.get_state::<DataCapState>(DATACAP_TOKEN_ACTOR_ADDR).unwrap();
     let balance = token_st.balance(&store, verified_client_id_addr.id().unwrap()).unwrap();
     assert_eq!(balance, TokenAmount::from_whole(verifier_allowance.to_i64().unwrap()));
 
@@ -157,36 +157,20 @@
     .deserialize()
     .unwrap();
 
-<<<<<<< HEAD
     expect_remove_datacap(&remove_datacap_params).matches(v.take_invocations().last().unwrap());
-=======
-    ExpectInvocation {
-        to: VERIFIED_REGISTRY_ACTOR_ADDR,
-        method: VerifregMethod::RemoveVerifiedClientDataCap as u64,
-        params: Some(remove_datacap_params_ser),
-        subinvocs: Some(vec![]),
-        ..Default::default()
-    }
-    .matches(v.take_invocations().last().unwrap());
->>>>>>> fa943651
 
     assert_eq!(verified_client_id_addr, remove_datacap_ret.verified_client);
     assert_eq!(allowance_to_remove, remove_datacap_ret.data_cap_removed);
 
-<<<<<<< HEAD
-=======
-    v_st = v.get_state::<VerifregState>(VERIFIED_REGISTRY_ACTOR_ADDR).unwrap();
-
->>>>>>> fa943651
     // confirm client's allowance has fallen by half
-    let token_st = v.get_state::<DataCapState>(*DATACAP_TOKEN_ACTOR_ADDR).unwrap();
+    let token_st = v.get_state::<DataCapState>(DATACAP_TOKEN_ACTOR_ADDR).unwrap();
     let balance = token_st.balance(&store, verified_client_id_addr.id().unwrap()).unwrap();
     assert_eq!(
         balance,
         TokenAmount::from_whole(verifier_allowance.sub(&allowance_to_remove).to_i64().unwrap())
     );
 
-    v_st = v.get_state::<VerifregState>(*VERIFIED_REGISTRY_ACTOR_ADDR).unwrap();
+    v_st = v.get_state::<VerifregState>(VERIFIED_REGISTRY_ACTOR_ADDR).unwrap();
     // confirm proposalIds has changed as expected
     proposal_ids =
         make_map_with_root_and_bitwidth(&v_st.remove_data_cap_proposal_ids, &store, HAMT_BIT_WIDTH)
@@ -252,43 +236,18 @@
     .deserialize()
     .unwrap();
 
-<<<<<<< HEAD
     expect_remove_datacap(&remove_datacap_params).matches(v.take_invocations().last().unwrap());
-=======
-    ExpectInvocation {
-        to: VERIFIED_REGISTRY_ACTOR_ADDR,
-        method: VerifregMethod::RemoveVerifiedClientDataCap as u64,
-        params: Some(remove_datacap_params_ser),
-        subinvocs: Some(vec![]),
-        ..Default::default()
-    }
-    .matches(v.take_invocations().last().unwrap());
->>>>>>> fa943651
 
     assert_eq!(verified_client_id_addr, remove_datacap_ret.verified_client);
     assert_eq!(allowance_to_remove, remove_datacap_ret.data_cap_removed);
 
-<<<<<<< HEAD
     // confirm client has no balance
-    let token_st = v.get_state::<DataCapState>(*DATACAP_TOKEN_ACTOR_ADDR).unwrap();
+    let token_st = v.get_state::<DataCapState>(DATACAP_TOKEN_ACTOR_ADDR).unwrap();
     let balance = token_st.balance(&store, verified_client_id_addr.id().unwrap()).unwrap();
     assert_eq!(balance, TokenAmount::zero());
-=======
-    // confirm client has been removed entirely
-
+
+    // confirm proposalIds has changed as expected
     v_st = v.get_state::<VerifregState>(VERIFIED_REGISTRY_ACTOR_ADDR).unwrap();
-    verified_clients = make_map_with_root_and_bitwidth::<_, BigIntDe>(
-        &v_st.verified_clients,
-        &store,
-        HAMT_BIT_WIDTH,
-    )
-    .unwrap();
-
-    assert!(verified_clients.get(&verified_client_id_addr.to_bytes()).unwrap().is_none());
->>>>>>> fa943651
-
-    // confirm proposalIds has changed as expected
-    v_st = v.get_state::<VerifregState>(*VERIFIED_REGISTRY_ACTOR_ADDR).unwrap();
     proposal_ids =
         make_map_with_root_and_bitwidth(&v_st.remove_data_cap_proposal_ids, &store, HAMT_BIT_WIDTH)
             .unwrap();
@@ -311,13 +270,13 @@
 
 fn expect_remove_datacap(params: &RemoveDataCapParams) -> ExpectInvocation {
     ExpectInvocation {
-        to: *VERIFIED_REGISTRY_ACTOR_ADDR,
+        to: VERIFIED_REGISTRY_ACTOR_ADDR,
         method: VerifregMethod::RemoveVerifiedClientDataCap as u64,
         params: Some(serialize(&params, "remove datacap params").unwrap()),
         code: Some(ExitCode::OK),
         subinvocs: Some(vec![
             ExpectInvocation {
-                to: *DATACAP_TOKEN_ACTOR_ADDR,
+                to: DATACAP_TOKEN_ACTOR_ADDR,
                 method: DataCapMethod::BalanceOf as u64,
                 params: Some(
                     serialize(&params.verified_client_to_remove, "balance_of params").unwrap(),
@@ -327,7 +286,7 @@
                 ..Default::default()
             },
             ExpectInvocation {
-                to: *DATACAP_TOKEN_ACTOR_ADDR,
+                to: DATACAP_TOKEN_ACTOR_ADDR,
                 method: DataCapMethod::Destroy as u64,
                 params: Some(
                     serialize(
